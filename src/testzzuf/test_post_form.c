/*
     This file is part of libmicrohttpd
     Copyright (C) 2007, 2008 Christian Grothoff

     libmicrohttpd is free software; you can redistribute it and/or modify
     it under the terms of the GNU General Public License as published
     by the Free Software Foundation; either version 2, or (at your
     option) any later version.

     libmicrohttpd is distributed in the hope that it will be useful, but
     WITHOUT ANY WARRANTY; without even the implied warranty of
     MERCHANTABILITY or FITNESS FOR A PARTICULAR PURPOSE.  See the GNU
     General Public License for more details.

     You should have received a copy of the GNU General Public License
     along with libmicrohttpd; see the file COPYING.  If not, write to the
     Free Software Foundation, Inc., 51 Franklin Street, Fifth Floor,
     Boston, MA 02110-1301, USA.
*/

/**
 * @file test_post_form.c
 * @brief  Testcase for libmicrohttpd POST operations using multipart/postform data
 * @author Christian Grothoff
 */

#include "MHD_config.h"
#include "platform.h"
#include "test_helpers.h"
#include <curl/curl.h>
#include <microhttpd.h>
#include <stdlib.h>
#include <string.h>
#include <time.h>

#ifndef WINDOWS
#include <unistd.h>
#endif


#include "socat.c"

struct CBC
{
  char *buf;
  size_t pos;
  size_t size;
};


static void
completed_cb (void *cls,
	      struct MHD_Connection *connection,
	      void **con_cls,
	      enum MHD_RequestTerminationCode toe)
{
  struct MHD_PostProcessor *pp = *con_cls;
  (void)cls;(void)connection;(void)toe;            /* Unused. Silent compiler warning. */

  if (NULL != pp)
    MHD_destroy_post_processor (pp);
  *con_cls = NULL;
}


static size_t
copyBuffer (void *ptr, size_t size, size_t nmemb, void *ctx)
{
  struct CBC *cbc = ctx;

  if (cbc->pos + size * nmemb > cbc->size)
    return 0;                   /* overflow */
  memcpy (&cbc->buf[cbc->pos], ptr, size * nmemb);
  cbc->pos += size * nmemb;
  return size * nmemb;
}

/**
 * Note that this post_iterator is not perfect
 * in that it fails to support incremental processing.
 * (to be fixed in the future)
 */
static int
post_iterator (void *cls,
               enum MHD_ValueKind kind,
               const char *key,
               const char *filename,
               const char *content_type,
               const char *transfer_encoding,
               const char *value, uint64_t off, size_t size)
{
  int *eok = cls;
  (void)kind;(void)filename;(void)content_type; /* Unused. Silent compiler warning. */
  (void)transfer_encoding;(void)off;            /* Unused. Silent compiler warning. */

  if (key == NULL)
    return MHD_YES;
#if 0
  fprintf (stderr, "PI sees %s-%.*s\n", key, size, value);
#endif
  if ((0 == strcmp (key, "name")) &&
      (size == strlen ("daniel")) && (0 == strncmp (value, "daniel", size)))
    (*eok) |= 1;
  if ((0 == strcmp (key, "project")) &&
      (size == strlen ("curl")) && (0 == strncmp (value, "curl", size)))
    (*eok) |= 2;
  return MHD_YES;
}


static int
ahc_echo (void *cls,
          struct MHD_Connection *connection,
          const char *url,
          const char *method,
          const char *version,
          const char *upload_data, size_t *upload_data_size,
          void **unused)
{
  static int eok;
  struct MHD_Response *response;
  struct MHD_PostProcessor *pp;
  int ret;
  (void)cls;(void)version;      /* Unused. Silent compiler warning. */

  if (0 != strcmp ("POST", method))
    {
      return MHD_NO;            /* unexpected method */
    }
  pp = *unused;
  if (pp == NULL)
    {
      eok = 0;
      pp = MHD_create_post_processor (connection, 1024, &post_iterator, &eok);
      if (pp == NULL)
        return MHD_NO;
      *unused = pp;
    }
  MHD_post_process (pp, upload_data, *upload_data_size);
  if ((eok == 3) && (0 == *upload_data_size))
    {
      response = MHD_create_response_from_buffer (strlen (url),
						  (void *) url,
						  MHD_RESPMEM_MUST_COPY);
      ret = MHD_queue_response (connection, MHD_HTTP_OK, response);
      MHD_destroy_response (response);
      MHD_destroy_post_processor (pp);
      *unused = NULL;
      return ret;
    }
  *upload_data_size = 0;
  return MHD_YES;
}

static struct curl_httppost *
make_form ()
{
  struct curl_httppost *post = NULL;
  struct curl_httppost *last = NULL;

  curl_formadd (&post, &last, CURLFORM_COPYNAME, "name",
                CURLFORM_COPYCONTENTS, "daniel", CURLFORM_END);
  curl_formadd (&post, &last, CURLFORM_COPYNAME, "project",
                CURLFORM_COPYCONTENTS, "curl", CURLFORM_END);
  return post;
}


static int
testInternalPost ()
{
  struct MHD_Daemon *d;
  CURL *c;
  char buf[2048];
  struct CBC cbc;
  int i;
  struct curl_httppost *pd;

  cbc.buf = buf;
  cbc.size = 2048;
  cbc.pos = 0;
<<<<<<< HEAD
  d = MHD_start_daemon (use_http2 | MHD_USE_INTERNAL_POLLING_THREAD /* | MHD_USE_ERROR_LOG */ ,
=======
  d = MHD_start_daemon (MHD_USE_INTERNAL_POLLING_THREAD /* | MHD_USE_ERROR_LOG */ ,
>>>>>>> 65a322cf
                        11080, NULL, NULL, &ahc_echo, NULL,
			MHD_OPTION_NOTIFY_COMPLETED, &completed_cb, NULL,
			MHD_OPTION_END);
  if (d == NULL)
    return 1;
  zzuf_socat_start ();
  for (i = 0; i < LOOP_COUNT; i++)
    {
      fprintf (stderr, ".");
      c = curl_easy_init ();
      curl_easy_setopt (c, CURLOPT_URL, "http://127.0.0.1:11081/hello_world");
      curl_easy_setopt (c, CURLOPT_WRITEFUNCTION, &copyBuffer);
      curl_easy_setopt (c, CURLOPT_WRITEDATA, &cbc);
      pd = make_form ();
      curl_easy_setopt (c, CURLOPT_HTTPPOST, pd);
      curl_easy_setopt (c, CURLOPT_FAILONERROR, 1);
      curl_easy_setopt (c, CURLOPT_TIMEOUT_MS, CURL_TIMEOUT);
      curl_easy_setopt (c, CURLOPT_HTTP_VERSION, http_version);
      curl_easy_setopt (c, CURLOPT_CONNECTTIMEOUT_MS, CURL_TIMEOUT);
      /* NOTE: use of CONNECTTIMEOUT without also
       *   setting NOSIGNAL results in really weird
       *   crashes on my system! */
      curl_easy_setopt (c, CURLOPT_NOSIGNAL, 1);
      curl_easy_perform (c);
      curl_easy_cleanup (c);
      curl_formfree (pd);
    }
  fprintf (stderr, "\n");
  zzuf_socat_stop ();
  MHD_stop_daemon (d);
  return 0;
}


static int
testMultithreadedPost ()
{
  struct MHD_Daemon *d;
  CURL *c;
  char buf[2048];
  struct CBC cbc;
  int i;
  struct curl_httppost *pd;

  cbc.buf = buf;
  cbc.size = 2048;
  cbc.pos = 0;
<<<<<<< HEAD
  d = MHD_start_daemon (use_http2 | MHD_USE_THREAD_PER_CONNECTION | MHD_USE_INTERNAL_POLLING_THREAD /* | MHD_USE_ERROR_LOG */ ,
=======
  d = MHD_start_daemon (MHD_USE_THREAD_PER_CONNECTION | MHD_USE_INTERNAL_POLLING_THREAD /* | MHD_USE_ERROR_LOG */ ,
>>>>>>> 65a322cf
                        11080, NULL, NULL, &ahc_echo, NULL,
			MHD_OPTION_NOTIFY_COMPLETED, &completed_cb, NULL,
			MHD_OPTION_END);
  if (d == NULL)
    return 16;
  zzuf_socat_start ();
  for (i = 0; i < LOOP_COUNT; i++)
    {
      fprintf (stderr, ".");
      c = curl_easy_init ();
      curl_easy_setopt (c, CURLOPT_URL, "http://127.0.0.1:11081/hello_world");
      curl_easy_setopt (c, CURLOPT_WRITEFUNCTION, &copyBuffer);
      curl_easy_setopt (c, CURLOPT_WRITEDATA, &cbc);
      pd = make_form ();
      curl_easy_setopt (c, CURLOPT_HTTPPOST, pd);
      curl_easy_setopt (c, CURLOPT_FAILONERROR, 1);
      curl_easy_setopt (c, CURLOPT_TIMEOUT_MS, CURL_TIMEOUT);
      curl_easy_setopt (c, CURLOPT_HTTP_VERSION, http_version);
      curl_easy_setopt (c, CURLOPT_CONNECTTIMEOUT_MS, CURL_TIMEOUT);
      /* NOTE: use of CONNECTTIMEOUT without also
       *   setting NOSIGNAL results in really weird
       *   crashes on my system! */
      curl_easy_setopt (c, CURLOPT_NOSIGNAL, 1);
      curl_easy_perform (c);
      curl_easy_cleanup (c);
      curl_formfree (pd);
    }
  fprintf (stderr, "\n");
  zzuf_socat_stop ();
  MHD_stop_daemon (d);
  return 0;
}


static int
testExternalPost ()
{
  struct MHD_Daemon *d;
  CURL *c;
  char buf[2048];
  struct CBC cbc;
  CURLM *multi;
  CURLMcode mret;
  fd_set rs;
  fd_set ws;
  fd_set es;
  int max;
  int running;
  time_t start;
  struct timeval tv;
  struct curl_httppost *pd;
  int i;

  multi = NULL;
  cbc.buf = buf;
  cbc.size = 2048;
  cbc.pos = 0;
<<<<<<< HEAD
  d = MHD_start_daemon (use_http2 | MHD_NO_FLAG /* | MHD_USE_ERROR_LOG */ ,
=======
  d = MHD_start_daemon (MHD_NO_FLAG /* | MHD_USE_ERROR_LOG */ ,
>>>>>>> 65a322cf
                        1082, NULL, NULL, &ahc_echo, NULL,
			MHD_OPTION_NOTIFY_COMPLETED, &completed_cb, NULL,
			MHD_OPTION_END);
  if (d == NULL)
    return 256;
  multi = curl_multi_init ();
  if (multi == NULL)
    {
      MHD_stop_daemon (d);
      return 512;
    }
  zzuf_socat_start ();
  for (i = 0; i < LOOP_COUNT; i++)
    {
      fprintf (stderr, ".");

      c = curl_easy_init ();
      curl_easy_setopt (c, CURLOPT_URL, "http://127.0.0.1:1082/hello_world");
      curl_easy_setopt (c, CURLOPT_WRITEFUNCTION, &copyBuffer);
      curl_easy_setopt (c, CURLOPT_WRITEDATA, &cbc);
      pd = make_form ();
      curl_easy_setopt (c, CURLOPT_HTTPPOST, pd);
      curl_easy_setopt (c, CURLOPT_FAILONERROR, 1);
      curl_easy_setopt (c, CURLOPT_TIMEOUT, 150L);
      curl_easy_setopt (c, CURLOPT_HTTP_VERSION, http_version);
      curl_easy_setopt (c, CURLOPT_CONNECTTIMEOUT, 15L);
      /* NOTE: use of CONNECTTIMEOUT without also
       *   setting NOSIGNAL results in really weird
       *   crashes on my system! */
      curl_easy_setopt (c, CURLOPT_NOSIGNAL, 1);

      mret = curl_multi_add_handle (multi, c);
      if (mret != CURLM_OK)
        {
          curl_multi_cleanup (multi);
          curl_formfree (pd);
          curl_easy_cleanup (c);
          zzuf_socat_stop ();
          MHD_stop_daemon (d);
          return 1024;
        }
      start = time (NULL);
      while ((time (NULL) - start < 5) && (c != NULL))
        {
          max = 0;
          FD_ZERO (&rs);
          FD_ZERO (&ws);
          FD_ZERO (&es);
          curl_multi_perform (multi, &running);
          mret = curl_multi_fdset (multi, &rs, &ws, &es, &max);
          if (mret != CURLM_OK)
            {
              curl_multi_remove_handle (multi, c);
              curl_multi_cleanup (multi);
              curl_easy_cleanup (c);
              zzuf_socat_stop ();
              MHD_stop_daemon (d);
              curl_formfree (pd);
              return 2048;
            }
          if (MHD_YES != MHD_get_fdset (d, &rs, &ws, &es, &max))
            {
              curl_multi_remove_handle (multi, c);
              curl_multi_cleanup (multi);
              curl_easy_cleanup (c);
              curl_formfree (pd);
              zzuf_socat_stop ();
              MHD_stop_daemon (d);
              return 4096;
            }
          tv.tv_sec = 0;
          tv.tv_usec = 1000;
          select (max + 1, &rs, &ws, &es, &tv);
          curl_multi_perform (multi, &running);
          if (running == 0)
            {
              curl_multi_info_read (multi, &running);
              curl_multi_remove_handle (multi, c);
              curl_easy_cleanup (c);
              c = NULL;
            }
          MHD_run (d);
        }
      if (c != NULL)
        {
          curl_multi_remove_handle (multi, c);
          curl_easy_cleanup (c);
        }
      curl_formfree (pd);
    }
  fprintf (stderr, "\n");
  zzuf_socat_stop ();
  curl_multi_cleanup (multi);

  MHD_stop_daemon (d);
  return 0;
}


int
main (int argc, char *const *argv)
{
  unsigned int errorCount = 0;
  (void)argc;   /* Unused. Silent compiler warning. */

  set_http_version(argv[0], 1);

  if (0 != curl_global_init (CURL_GLOBAL_WIN32))
    return 2;
  errorCount += testInternalPost ();
  errorCount += testMultithreadedPost ();
  errorCount += testExternalPost ();
  if (errorCount != 0)
    fprintf (stderr, "Error (code: %u)\n", errorCount);
  curl_global_cleanup ();
  return errorCount != 0;       /* 0 == pass */
}<|MERGE_RESOLUTION|>--- conflicted
+++ resolved
@@ -179,11 +179,7 @@
   cbc.buf = buf;
   cbc.size = 2048;
   cbc.pos = 0;
-<<<<<<< HEAD
   d = MHD_start_daemon (use_http2 | MHD_USE_INTERNAL_POLLING_THREAD /* | MHD_USE_ERROR_LOG */ ,
-=======
-  d = MHD_start_daemon (MHD_USE_INTERNAL_POLLING_THREAD /* | MHD_USE_ERROR_LOG */ ,
->>>>>>> 65a322cf
                         11080, NULL, NULL, &ahc_echo, NULL,
 			MHD_OPTION_NOTIFY_COMPLETED, &completed_cb, NULL,
 			MHD_OPTION_END);
@@ -231,11 +227,7 @@
   cbc.buf = buf;
   cbc.size = 2048;
   cbc.pos = 0;
-<<<<<<< HEAD
   d = MHD_start_daemon (use_http2 | MHD_USE_THREAD_PER_CONNECTION | MHD_USE_INTERNAL_POLLING_THREAD /* | MHD_USE_ERROR_LOG */ ,
-=======
-  d = MHD_start_daemon (MHD_USE_THREAD_PER_CONNECTION | MHD_USE_INTERNAL_POLLING_THREAD /* | MHD_USE_ERROR_LOG */ ,
->>>>>>> 65a322cf
                         11080, NULL, NULL, &ahc_echo, NULL,
 			MHD_OPTION_NOTIFY_COMPLETED, &completed_cb, NULL,
 			MHD_OPTION_END);
@@ -293,11 +285,7 @@
   cbc.buf = buf;
   cbc.size = 2048;
   cbc.pos = 0;
-<<<<<<< HEAD
   d = MHD_start_daemon (use_http2 | MHD_NO_FLAG /* | MHD_USE_ERROR_LOG */ ,
-=======
-  d = MHD_start_daemon (MHD_NO_FLAG /* | MHD_USE_ERROR_LOG */ ,
->>>>>>> 65a322cf
                         1082, NULL, NULL, &ahc_echo, NULL,
 			MHD_OPTION_NOTIFY_COMPLETED, &completed_cb, NULL,
 			MHD_OPTION_END);
