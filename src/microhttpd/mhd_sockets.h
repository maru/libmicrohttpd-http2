--- conflicted
+++ resolved
@@ -755,10 +755,6 @@
  * @return created socket or MHD_INVALID_SOCKET in case of errors
  */
 MHD_socket
-<<<<<<< HEAD
-MHD_socket_create_listen_ (int use_ipv6);
-=======
 MHD_socket_create_listen_ (int pf);
->>>>>>> 65a322cf
 
 #endif /* ! MHD_SOCKETS_H */