/*
  This file is part of libmicrohttpd
  Copyright (C) 2007-2017 Daniel Pittman and Christian Grothoff

  This library is free software; you can redistribute it and/or
  modify it under the terms of the GNU Lesser General Public
  License as published by the Free Software Foundation; either
  version 2.1 of the License, or (at your option) any later version.

  This library is distributed in the hope that it will be useful,
  but WITHOUT ANY WARRANTY; without even the implied warranty of
  MERCHANTABILITY or FITNESS FOR A PARTICULAR PURPOSE.  See the GNU
  Lesser General Public License for more details.

  You should have received a copy of the GNU Lesser General Public
  License along with this library; if not, write to the Free Software
  Foundation, Inc., 51 Franklin Street, Fifth Floor, Boston, MA  02110-1301  USA
*/

/**
 * @file microhttpd/internal.h
 * @brief  internal shared structures
 * @author Daniel Pittman
 * @author Christian Grothoff
 */

#ifndef INTERNAL_H
#define INTERNAL_H

#include "mhd_options.h"
#include "platform.h"
#include "microhttpd.h"
#include "mhd_assert.h"

#ifdef HTTPS_SUPPORT
#include <gnutls/gnutls.h>
#if GNUTLS_VERSION_MAJOR >= 3
#include <gnutls/abstract.h>
#endif
#if defined(GNUTLS_VERSION_NUMBER)
#  if (GNUTLS_VERSION_NUMBER >= 0x030200)
#    define HAS_ALPN
#    define ALPN_HTTP_1_1_LENGTH 8
#    define ALPN_HTTP_1_1 "http/1.1"
#  endif
#endif
#endif /* HTTPS_SUPPORT */

<<<<<<< HEAD
#ifdef USE_NGHTTP2
#include <nghttp2/nghttp2.h>
#define ENTER_COLOR "32;1m"
struct timeval tm_start;
#define ENTER(format, args...) {\
  struct timeval now; gettimeofday(&now, NULL);\
  long int milli = (now.tv_sec-tm_start.tv_sec)*1000000+(now.tv_usec-tm_start.tv_usec);\
  fprintf(stderr, "\e[%s[%3ld.%03ld]%s ", "33m", milli/1000000, (milli%1000000)/1000, "\e[0m");\
  fprintf(stderr, "\e[%s[%s]\e[0m " format "\n", ENTER_COLOR, __FUNCTION__, ##args);\
}
#endif /* USE_NGHTTP2 */
=======
#ifdef HTTP2_SUPPORT
#include "connection_http2.h"
#endif /* HTTP2_SUPPORT */
>>>>>>> e7dcdeb5

#ifdef HAVE_STDBOOL_H
#include <stdbool.h>
#endif


#ifdef MHD_PANIC
/* Override any defined MHD_PANIC macro with proper one */
#undef MHD_PANIC
#endif /* MHD_PANIC */

#ifdef HAVE_MESSAGES
/**
 * Trigger 'panic' action based on fatal errors.
 *
 * @param msg error message (const char *)
 */
#define MHD_PANIC(msg) do { mhd_panic (mhd_panic_cls, __FILE__, __LINE__, msg); BUILTIN_NOT_REACHED; } while (0)
#else
/**
 * Trigger 'panic' action based on fatal errors.
 *
 * @param msg error message (const char *)
 */
#define MHD_PANIC(msg) do { mhd_panic (mhd_panic_cls, __FILE__, __LINE__, NULL); BUILTIN_NOT_REACHED; } while (0)
#endif

#include "mhd_threads.h"
#include "mhd_locks.h"
#include "mhd_sockets.h"
#include "mhd_itc_types.h"


/**
 * Close FD and abort execution if error is detected.
 * @param fd the FD to close
 */
#define MHD_fd_close_chk_(fd) do {             \
    if (0 == close ((fd)) && (EBADF == errno)) \
      MHD_PANIC(_("Failed to close FD.\n"));   \
  } while(0)

/**
 * Should we perform additional sanity checks at runtime (on our internal
 * invariants)?  This may lead to aborts, but can be useful for debugging.
 */
#define EXTRA_CHECKS MHD_NO

#define MHD_MAX(a,b) (((a)<(b)) ? (b) : (a))
#define MHD_MIN(a,b) (((a)<(b)) ? (a) : (b))


/**
 * Minimum size by which MHD tries to increment read/write buffers.
 * We usually begin with half the available pool space for the
 * IO-buffer, but if absolutely needed we additively grow by the
 * number of bytes given here (up to -- theoretically -- the full pool
 * space).
 */
#define MHD_BUF_INC_SIZE 1024


/**
 * Handler for fatal errors.
 */
extern MHD_PanicCallback mhd_panic;

/**
 * Closure argument for "mhd_panic".
 */
extern void *mhd_panic_cls;

/* If we have Clang or gcc >= 4.5, use __buildin_unreachable() */
#if defined(__clang__) || (__GNUC__ > 4) || (__GNUC__ == 4 && __GNUC_MINOR__ >= 5)
#define BUILTIN_NOT_REACHED __builtin_unreachable()
#elif defined(_MSC_FULL_VER)
#define BUILTIN_NOT_REACHED __assume(0)
#else
#define BUILTIN_NOT_REACHED
#endif

#ifndef MHD_STATICSTR_LEN_
/**
 * Determine length of static string / macro strings at compile time.
 */
#define MHD_STATICSTR_LEN_(macro) (sizeof(macro)/sizeof(char) - 1)
#endif /* ! MHD_STATICSTR_LEN_ */


/**
 * State of the socket with respect to epoll (bitmask).
 */
enum MHD_EpollState
{

  /**
   * The socket is not involved with a defined state in epoll() right
   * now.
   */
  MHD_EPOLL_STATE_UNREADY = 0,

  /**
   * epoll() told us that data was ready for reading, and we did
   * not consume all of it yet.
   */
  MHD_EPOLL_STATE_READ_READY = 1,

  /**
   * epoll() told us that space was available for writing, and we did
   * not consume all of it yet.
   */
  MHD_EPOLL_STATE_WRITE_READY = 2,

  /**
   * Is this connection currently in the 'eready' EDLL?
   */
  MHD_EPOLL_STATE_IN_EREADY_EDLL = 4,

  /**
   * Is this connection currently in the epoll() set?
   */
  MHD_EPOLL_STATE_IN_EPOLL_SET = 8,

  /**
   * Is this connection currently suspended?
   */
  MHD_EPOLL_STATE_SUSPENDED = 16,

  /**
   * Is this connection in some error state?
   */
  MHD_EPOLL_STATE_ERROR = 128
};


/**
 * What is this connection waiting for?
 */
enum MHD_ConnectionEventLoopInfo
{
  /**
   * We are waiting to be able to read.
   */
  MHD_EVENT_LOOP_INFO_READ = 0,

  /**
   * We are waiting to be able to write.
   */
  MHD_EVENT_LOOP_INFO_WRITE = 1,

  /**
   * We are waiting for the application to provide data.
   */
  MHD_EVENT_LOOP_INFO_BLOCK = 2,

  /**
   * We are finished and are awaiting cleanup.
   */
  MHD_EVENT_LOOP_INFO_CLEANUP = 3
};


/**
 * Additional test value for enum MHD_FLAG to check only for MHD_ALLOW_SUSPEND_RESUME and
 * NOT for MHD_USE_ITC.
 */
#define MHD_TEST_ALLOW_SUSPEND_RESUME 8192

/**
 * Maximum length of a nonce in digest authentication.  32(MD5 Hex) +
 * 8(Timestamp Hex) + 1(NULL); hence 41 should suffice, but Opera
 * (already) takes more (see Mantis #1633), so we've increased the
 * value to support something longer...
 */
#define MAX_NONCE_LENGTH 129


/**
 * A structure representing the internal holder of the
 * nonce-nc map.
 */
struct MHD_NonceNc
{

  /**
   * Nonce counter, a value that increases for each subsequent
   * request for the same nonce.
   */
  uint64_t nc;

  /**
   * Bitmask over the nc-64 previous nonce values.  Used to
   * allow out-of-order nonces.
   */
  uint64_t nmask;

  /**
   * Nonce value:
   */
  char nonce[MAX_NONCE_LENGTH];

};

#ifdef HAVE_MESSAGES
/**
 * fprintf()-like helper function for logging debug
 * messages.
 */
void
MHD_DLOG (const struct MHD_Daemon *daemon,
	  const char *format,
          ...);
#endif


/**
 * Header or cookie in HTTP request or response.
 */
struct MHD_HTTP_Header
{
  /**
   * Headers are kept in a linked list.
   */
  struct MHD_HTTP_Header *next;

  /**
   * The name of the header (key), without the colon.
   */
  char *header;

  /**
   * The value of the header.
   */
  char *value;

  /**
   * Type of the header (where in the HTTP protocol is this header
   * from).
   */
  enum MHD_ValueKind kind;

};


/**
 * Representation of a response.
 */
struct MHD_Response
{

  /**
   * Headers to send for the response.  Initially
   * the linked list is created in inverse order;
   * the order should be inverted before sending!
   */
  struct MHD_HTTP_Header *first_header;

  /**
   * Buffer pointing to data that we are supposed
   * to send as a response.
   */
  char *data;

  /**
   * Closure to give to the content reader @e crc
   * and content reader free callback @e crfc.
   */
  void *crc_cls;

  /**
   * How do we get more data?  NULL if we are
   * given all of the data up front.
   */
  MHD_ContentReaderCallback crc;

  /**
   * NULL if data must not be freed, otherwise
   * either user-specified callback or "&free".
   */
  MHD_ContentReaderFreeCallback crfc;

#ifdef UPGRADE_SUPPORT
  /**
   * Application function to call once we are done sending the headers
   * of the response; NULL unless this is a response created with
   * #MHD_create_response_for_upgrade().
   */
  MHD_UpgradeHandler upgrade_handler;

  /**
   * Closure for @e uh.
   */
  void *upgrade_handler_cls;
#endif /* UPGRADE_SUPPORT */

  /**
   * Mutex to synchronize access to @e data, @e size and
   * @e reference_count.
   */
  MHD_mutex_ mutex;

  /**
   * Set to #MHD_SIZE_UNKNOWN if size is not known.
   */
  uint64_t total_size;

  /**
   * At what offset in the stream is the
   * beginning of @e data located?
   */
  uint64_t data_start;

  /**
   * Offset to start reading from when using @e fd.
   */
  uint64_t fd_off;

  /**
   * Number of bytes ready in @e data (buffer may be larger
   * than what is filled with payload).
   */
  size_t data_size;

  /**
   * Size of the data buffer @e data.
   */
  size_t data_buffer_size;

  /**
   * Reference count for this response.  Free once the counter hits
   * zero.
   */
  unsigned int reference_count;

  /**
   * File-descriptor if this response is FD-backed.
   */
  int fd;

  /**
   * Flags set for the MHD response.
   */
  enum MHD_ResponseFlags flags;

};


/**
 * States in a state machine for a connection.
 *
 * The main transitions are any-state to #MHD_CONNECTION_CLOSED, any
 * state to state+1, #MHD_CONNECTION_FOOTERS_SENT to
 * #MHD_CONNECTION_INIT.  #MHD_CONNECTION_CLOSED is the terminal state
 * and #MHD_CONNECTION_INIT the initial state.
 *
 * Note that transitions for *reading* happen only after the input has
 * been processed; transitions for *writing* happen after the
 * respective data has been put into the write buffer (the write does
 * not have to be completed yet).  A transition to
 * #MHD_CONNECTION_CLOSED or #MHD_CONNECTION_INIT requires the write
 * to be complete.
 */
enum MHD_CONNECTION_STATE
{
  /**
   * Connection just started (no headers received).
   * Waiting for the line with the request type, URL and version.
   */
  MHD_CONNECTION_INIT = 0,

  /**
   * 1: We got the URL (and request type and version).  Wait for a header line.
   */
  MHD_CONNECTION_URL_RECEIVED = MHD_CONNECTION_INIT + 1,

  /**
   * 2: We got part of a multi-line request header.  Wait for the rest.
   */
  MHD_CONNECTION_HEADER_PART_RECEIVED = MHD_CONNECTION_URL_RECEIVED + 1,

  /**
   * 3: We got the request headers.  Process them.
   */
  MHD_CONNECTION_HEADERS_RECEIVED = MHD_CONNECTION_HEADER_PART_RECEIVED + 1,

  /**
   * 4: We have processed the request headers.  Send 100 continue.
   */
  MHD_CONNECTION_HEADERS_PROCESSED = MHD_CONNECTION_HEADERS_RECEIVED + 1,

  /**
   * 5: We have processed the headers and need to send 100 CONTINUE.
   */
  MHD_CONNECTION_CONTINUE_SENDING = MHD_CONNECTION_HEADERS_PROCESSED + 1,

  /**
   * 6: We have sent 100 CONTINUE (or do not need to).  Read the message body.
   */
  MHD_CONNECTION_CONTINUE_SENT = MHD_CONNECTION_CONTINUE_SENDING + 1,

  /**
   * 7: We got the request body.  Wait for a line of the footer.
   */
  MHD_CONNECTION_BODY_RECEIVED = MHD_CONNECTION_CONTINUE_SENT + 1,

  /**
   * 8: We got part of a line of the footer.  Wait for the
   * rest.
   */
  MHD_CONNECTION_FOOTER_PART_RECEIVED = MHD_CONNECTION_BODY_RECEIVED + 1,

  /**
   * 9: We received the entire footer.  Wait for a response to be queued
   * and prepare the response headers.
   */
  MHD_CONNECTION_FOOTERS_RECEIVED = MHD_CONNECTION_FOOTER_PART_RECEIVED + 1,

  /**
   * 10: We have prepared the response headers in the writ buffer.
   * Send the response headers.
   */
  MHD_CONNECTION_HEADERS_SENDING = MHD_CONNECTION_FOOTERS_RECEIVED + 1,

  /**
   * 11: We have sent the response headers.  Get ready to send the body.
   */
  MHD_CONNECTION_HEADERS_SENT = MHD_CONNECTION_HEADERS_SENDING + 1,

  /**
   * 12: We are ready to send a part of a non-chunked body.  Send it.
   */
  MHD_CONNECTION_NORMAL_BODY_READY = MHD_CONNECTION_HEADERS_SENT + 1,

  /**
   * 13: We are waiting for the client to provide more
   * data of a non-chunked body.
   */
  MHD_CONNECTION_NORMAL_BODY_UNREADY = MHD_CONNECTION_NORMAL_BODY_READY + 1,

  /**
   * 14: We are ready to send a chunk.
   */
  MHD_CONNECTION_CHUNKED_BODY_READY = MHD_CONNECTION_NORMAL_BODY_UNREADY + 1,

  /**
   * 15: We are waiting for the client to provide a chunk of the body.
   */
  MHD_CONNECTION_CHUNKED_BODY_UNREADY = MHD_CONNECTION_CHUNKED_BODY_READY + 1,

  /**
   * 16: We have sent the response body. Prepare the footers.
   */
  MHD_CONNECTION_BODY_SENT = MHD_CONNECTION_CHUNKED_BODY_UNREADY + 1,

  /**
   * 17: We have prepared the response footer.  Send it.
   */
  MHD_CONNECTION_FOOTERS_SENDING = MHD_CONNECTION_BODY_SENT + 1,

  /**
   * 18: We have sent the response footer.  Shutdown or restart.
   */
  MHD_CONNECTION_FOOTERS_SENT = MHD_CONNECTION_FOOTERS_SENDING + 1,

  /**
   * 19: This connection is to be closed.
   */
  MHD_CONNECTION_CLOSED = MHD_CONNECTION_FOOTERS_SENT + 1,

  /**
   * 20: This connection is finished (only to be freed)
   */
  MHD_CONNECTION_IN_CLEANUP = MHD_CONNECTION_CLOSED + 1,

#ifdef UPGRADE_SUPPORT
  /**
   * Connection was "upgraded" and socket is now under the
   * control of the application.
   */
  MHD_CONNECTION_UPGRADE,
#endif /* UPGRADE_SUPPORT */

#ifdef HTTP2_SUPPORT
  /** States in a state machine for an HTTP/2 connection. **/

  /**
   * Connection just started (no preface sent or received).
   */
  MHD_CONNECTION_HTTP2_INIT = 128,

  /**
   * Expecting incoming data.
   */
  MHD_CONNECTION_HTTP2_IDLE,

  /**
   * Reading/writing in process.
   */
  MHD_CONNECTION_HTTP2_BUSY,

  /**
   * Client sent GOAWAY frame.
   */
  MHD_CONNECTION_HTTP2_CLOSED_REMOTE,

  /**
   * Server sent GOAWAY frame.
   */
  MHD_CONNECTION_HTTP2_CLOSED_LOCAL,

  /**
   * Connection closed.
   */
  MHD_CONNECTION_HTTP2_CLOSED,

  /**
   * This connection is finished (only to be freed)
   */
  MHD_CONNECTION_HTTP2_IN_CLEANUP,
#endif /* HTTP2_SUPPORT */

};


/**
 * States of TLS transport layer.
 */
enum MHD_TLS_CONN_STATE
{
  MHD_TLS_CONN_NO_TLS = 0,  /**< Not a TLS connection (plain socket).   */
  MHD_TLS_CONN_INIT,        /**< TLS connection is not established yet. */
  MHD_TLS_CONN_HANDSHAKING, /**< TLS is in handshake process.           */
  MHD_TLS_CONN_CONNECTED,   /**< TLS is established.                    */
  MHD_TLS_CONN_WR_CLOSING,  /**< Closing WR side of TLS layer.          */
  MHD_TLS_CONN_WR_CLOSED,   /**< WR side of TLS layer is closed.        */
  MHD_TLS_CONN_TLS_CLOSING, /**< TLS session is terminating.            */
  MHD_TLS_CONN_TLS_CLOSED,  /**< TLS session is terminated.             */
  MHD_TLS_CONN_TLS_FAILED,  /**< TLS session failed.                    */
  MHD_TLS_CONN_INVALID_STATE/**< Sentinel. Not a valid value.           */
};

/**
 * Should all state transitions be printed to stderr?
 */
#define DEBUG_STATES MHD_NO


#ifdef HAVE_MESSAGES
#if DEBUG_STATES
const char *
MHD_state_to_string (enum MHD_CONNECTION_STATE state);
const char *
MHD_event_state_to_string (enum MHD_ConnectionEventLoopInfo state);
#endif
#endif

/**
 * Function to receive plaintext data.
 *
 * @param conn the connection struct
 * @param write_to where to write received data
 * @param max_bytes maximum number of bytes to receive
 * @return number of bytes written to @a write_to
 */
typedef ssize_t
(*ReceiveCallback) (struct MHD_Connection *conn,
                    void *write_to,
                    size_t max_bytes);


/**
 * Function to transmit plaintext data.
 *
 * @param conn the connection struct
 * @param read_from where to read data to transmit
 * @param max_bytes maximum number of bytes to transmit
 * @return number of bytes transmitted
 */
typedef ssize_t
(*TransmitCallback) (struct MHD_Connection *conn,
                     const void *read_from,
                     size_t max_bytes);


#ifdef HTTP2_SUPPORT
/**
 * Function used for reading data from the socket.
 *
 * @param conn the connection struct
 */
typedef void
(*ConnectionReadCallback) (struct MHD_Connection *conn);

/**
 * Function used for data processing.
 *
 * @param conn the connection struct
 * @return #MHD_YES if we should continue to process the
 *         connection (not dead yet), #MHD_NO if it died
 */
typedef int
(*ConnectionIdleCallback) (struct MHD_Connection *conn);

/**
 * Function used for writing data to the socket.
 *
 * @param conn the connection struct
 */
typedef void
(*ConnectionWriteCallback) (struct MHD_Connection *conn);
#endif /* HTTP2_SUPPORT */


/**
 * Ability to use same connection for next request
 */
enum MHD_ConnKeepAlive
{
  /**
   * Connection must be closed after sending response.
   */
  MHD_CONN_MUST_CLOSE = -1,

  /**
   * KeelAlive state is not yet determined
   */
  MHD_CONN_KEEPALIVE_UNKOWN = 0,

  /**
   * Connection can be used for serving next request
   */
  MHD_CONN_USE_KEEPALIVE = 1
};

/**
 * State kept for each HTTP request.
 */
struct MHD_Connection
{

#ifdef EPOLL_SUPPORT
  /**
   * Next pointer for the EDLL listing connections that are epoll-ready.
   */
  struct MHD_Connection *nextE;

  /**
   * Previous pointer for the EDLL listing connections that are epoll-ready.
   */
  struct MHD_Connection *prevE;
#endif

  /**
   * Next pointer for the DLL describing our IO state.
   */
  struct MHD_Connection *next;

  /**
   * Previous pointer for the DLL describing our IO state.
   */
  struct MHD_Connection *prev;

  /**
   * Next pointer for the XDLL organizing connections by timeout.
   * This DLL can be either the
   * 'manual_timeout_head/manual_timeout_tail' or the
   * 'normal_timeout_head/normal_timeout_tail', depending on whether a
   * custom timeout is set for the connection.
   */
  struct MHD_Connection *nextX;

  /**
   * Previous pointer for the XDLL organizing connections by timeout.
   */
  struct MHD_Connection *prevX;

  /**
   * Reference to the MHD_Daemon struct.
   */
  struct MHD_Daemon *daemon;

  /**
   * Linked list of parsed headers.
   */
  struct MHD_HTTP_Header *headers_received;

  /**
   * Tail of linked list of parsed headers.
   */
  struct MHD_HTTP_Header *headers_received_tail;

  /**
   * Response to transmit (initially NULL).
   */
  struct MHD_Response *response;

  /**
   * The memory pool is created whenever we first read from the TCP
   * stream and destroyed at the end of each request (and re-created
   * for the next request).  In the meantime, this pointer is NULL.
   * The pool is used for all connection-related data except for the
   * response (which maybe shared between connections) and the IP
   * address (which persists across individual requests).
   */
  struct MemoryPool *pool;

  /**
   * We allow the main application to associate some pointer with the
   * HTTP request, which is passed to each #MHD_AccessHandlerCallback
   * and some other API calls.  Here is where we store it.  (MHD does
   * not know or care what it is).
   */
  void *client_context;

  /**
   * We allow the main application to associate some pointer with the
   * TCP connection (which may span multiple HTTP requests).  Here is
   * where we store it.  (MHD does not know or care what it is).
   * The location is given to the #MHD_NotifyConnectionCallback and
   * also accessible via #MHD_CONNECTION_INFO_SOCKET_CONTEXT.
   */
  void *socket_context;

  /**
   * Request method.  Should be GET/POST/etc.  Allocated in pool.
   */
  char *method;

  /**
   * Requested URL (everything after "GET" only).  Allocated
   * in pool.
   */
  const char *url;

  /**
   * HTTP version string (i.e. http/1.1).  Allocated
   * in pool.
   */
  char *version;

  /**
   * Close connection after sending response?
   * Functions may change value from "Unknown" or "KeepAlive" to "Must close",
   * but no functions reset value "Must Close" to any other value.
   */
  enum MHD_ConnKeepAlive keepalive;

  /**
   * Buffer for reading requests.  Allocated in pool.  Actually one
   * byte larger than @e read_buffer_size (if non-NULL) to allow for
   * 0-termination.
   */
  char *read_buffer;

  /**
   * Buffer for writing response (headers only).  Allocated
   * in pool.
   */
  char *write_buffer;

  /**
   * Last incomplete header line during parsing of headers.
   * Allocated in pool.  Only valid if state is
   * either #MHD_CONNECTION_HEADER_PART_RECEIVED or
   * #MHD_CONNECTION_FOOTER_PART_RECEIVED.
   */
  char *last;

  /**
   * Position after the colon on the last incomplete header
   * line during parsing of headers.
   * Allocated in pool.  Only valid if state is
   * either #MHD_CONNECTION_HEADER_PART_RECEIVED or
   * #MHD_CONNECTION_FOOTER_PART_RECEIVED.
   */
  char *colon;

  /**
   * Foreign address (of length @e addr_len).  MALLOCED (not
   * in pool!).
   */
  struct sockaddr *addr;

  /**
   * Thread handle for this connection (if we are using
   * one thread per connection).
   */
  MHD_thread_handle_ID_ pid;

  /**
   * Size of @e read_buffer (in bytes).  This value indicates
   * how many bytes we're willing to read into the buffer;
   * the real buffer is one byte longer to allow for
   * adding zero-termination (when needed).
   */
  size_t read_buffer_size;

  /**
   * Position where we currently append data in
   * @e read_buffer (last valid position).
   */
  size_t read_buffer_offset;

  /**
   * Size of @e write_buffer (in bytes).
   */
  size_t write_buffer_size;

  /**
   * Offset where we are with sending from @e write_buffer.
   */
  size_t write_buffer_send_offset;

  /**
   * Last valid location in write_buffer (where do we
   * append and up to where is it safe to send?)
   */
  size_t write_buffer_append_offset;

  /**
   * Number of bytes we had in the HTTP header, set once we
   * pass #MHD_CONNECTION_HEADERS_RECEIVED.
   */
  size_t header_size;

  /**
   * How many more bytes of the body do we expect
   * to read? #MHD_SIZE_UNKNOWN for unknown.
   */
  uint64_t remaining_upload_size;

  /**
   * Current write position in the actual response
   * (excluding headers, content only; should be 0
   * while sending headers).
   */
  uint64_t response_write_position;

#if defined(_MHD_HAVE_SENDFILE)
  enum MHD_resp_sender_
  {
    MHD_resp_sender_std = 0,
    MHD_resp_sender_sendfile
  } resp_sender;
#endif /* _MHD_HAVE_SENDFILE */

  /**
   * Position in the 100 CONTINUE message that
   * we need to send when receiving http 1.1 requests.
   */
  size_t continue_message_write_offset;

  /**
   * Length of the foreign address.
   */
  socklen_t addr_len;

  /**
   * Last time this connection had any activity
   * (reading or writing).
   */
  time_t last_activity;

  /**
   * After how many seconds of inactivity should
   * this connection time out?  Zero for no timeout.
   */
  time_t connection_timeout;

  /**
   * Special member to be returned by #MHD_get_connection_info()
   */
  unsigned int connection_timeout_dummy;

  /**
   * Did we ever call the "default_handler" on this connection?  (this
   * flag will determine if we call the #MHD_OPTION_NOTIFY_COMPLETED
   * handler when the connection closes down).
   */
  bool client_aware;

  /**
   * Socket for this connection.  Set to #MHD_INVALID_SOCKET if
   * this connection has died (daemon should clean
   * up in that case).
   */
  MHD_socket socket_fd;

  /**
   * true if #socket_fd is non-blocking, false otherwise.
   */
  bool sk_nonblck;

  /**
   * Has this socket been closed for reading (i.e.  other side closed
   * the connection)?  If so, we must completely close the connection
   * once we are done sending our response (and stop trying to read
   * from this socket).
   */
  bool read_closed;

  /**
   * Set to `true` if the thread has been joined.
   */
  bool thread_joined;

  /**
   * Are we currently inside the "idle" handler (to avoid recursively
   * invoking it).
   */
  bool in_idle;

  /**
   * Are we currently inside the "idle" handler (to avoid recursively
   * invoking it).
   */
  bool in_cleanup;

#ifdef EPOLL_SUPPORT
  /**
   * What is the state of this socket in relation to epoll?
   */
  enum MHD_EpollState epoll_state;
#endif

  /**
   * State in the FSM for this connection.
   */
  enum MHD_CONNECTION_STATE state;

  /**
   * What is this connection waiting for?
   */
  enum MHD_ConnectionEventLoopInfo event_loop_info;

  /**
   * HTTP response code.  Only valid if response object
   * is already set.
   */
  unsigned int responseCode;

  /**
   * Are we receiving with chunked encoding?  This will be set to
   * #MHD_YES after we parse the headers and are processing the body
   * with chunks.  After we are done with the body and we are
   * processing the footers; once the footers are also done, this will
   * be set to #MHD_NO again (before the final call to the handler).
   */
  bool have_chunked_upload;

  /**
   * If we are receiving with chunked encoding, where are we right
   * now?  Set to 0 if we are waiting to receive the chunk size;
   * otherwise, this is the size of the current chunk.  A value of
   * zero is also used when we're at the end of the chunks.
   */
  uint64_t current_chunk_size;

  /**
   * If we are receiving with chunked encoding, where are we currently
   * with respect to the current chunk (at what offset / position)?
   */
  uint64_t current_chunk_offset;

  /**
   * Function used for reading HTTP request stream.
   */
  ReceiveCallback recv_cls;

  /**
   * Function used for writing HTTP response stream.
   */
  TransmitCallback send_cls;

#ifdef UPGRADE_SUPPORT
  /**
   * If this connection was upgraded, this points to
   * the upgrade response details such that the
   * #thread_main_connection_upgrade()-logic can perform the
   * bi-directional forwarding.
   */
  struct MHD_UpgradeResponseHandle *urh;
#endif /* UPGRADE_SUPPORT */

#ifdef HTTPS_SUPPORT

  /**
   * State required for HTTPS/SSL/TLS support.
   */
  gnutls_session_t tls_session;

  /**
   * Memory location to return for protocol session info.
   */
  int protocol;

  /**
   * Memory location to return for protocol session info.
   */
  int cipher;

  /**
   * State of connection's TLS layer
   */
  enum MHD_TLS_CONN_STATE tls_state;

  /**
   * Could it be that we are ready to read due to TLS buffers
   * even though the socket is not?
   */
  bool tls_read_ready;
#endif /* HTTPS_SUPPORT */

  /**
   * Is the connection suspended?
   */
  bool suspended;

  /**
   * Special member to be returned by #MHD_get_connection_info()
   */
  int suspended_dummy;

  /**
   * Is the connection wanting to resume?
   */
  bool resuming;

  /**
   * HTTP version number; 1.1 = 1001
   */
  int http_version;

#ifdef HTTP2_SUPPORT

  /**
<<<<<<< HEAD
=======
   * Function used for reading data from the socket.
   */
  ConnectionReadCallback read_cls;

  /**
   * Function used for data processing.
   */
  ConnectionIdleCallback idle_cls;

  /**
   * Function used for writing data to the socket.
   */
  ConnectionWriteCallback write_cls;

  /**
>>>>>>> e7dcdeb5
   * HTTP/2 connection details
   */
  struct http2_conn *h2;

#endif /* HTTP2_SUPPORT */
};


#ifdef UPGRADE_SUPPORT
/**
 * Buffer we use for upgrade response handling in the unlikely
 * case where the memory pool was so small it had no buffer
 * capacity left.  Note that we don't expect to _ever_ use this
 * buffer, so it's mostly wasted memory (except that it allows
 * us to handle a tricky error condition nicely). So no need to
 * make this one big.  Applications that want to perform well
 * should just pick an adequate size for the memory pools.
 */
#define RESERVE_EBUF_SIZE 8

/**
 * Context we pass to epoll() for each of the two sockets
 * of a `struct MHD_UpgradeResponseHandle`.  We need to do
 * this so we can distinguish the two sockets when epoll()
 * gives us event notifications.
 */
struct UpgradeEpollHandle
{
  /**
   * Reference to the overall response handle this struct is
   * included within.
   */
  struct MHD_UpgradeResponseHandle *urh;

  /**
   * The socket this event is kind-of about.  Note that this is NOT
   * necessarily the socket we are polling on, as for when we read
   * from TLS, we epoll() on the connection's socket
   * (`urh->connection->socket_fd`), while this then the application's
   * socket (where the application will read from).  Nevertheless, for
   * the application to read, we need to first read from TLS, hence
   * the two are related.
   *
   * Similarly, for writing to TLS, this epoll() will be on the
   * connection's `socket_fd`, and this will merely be the FD which
   * the applicatio would write to.  Hence this struct must always be
   * interpreted based on which field in `struct
   * MHD_UpgradeResponseHandle` it is (`app` or `mhd`).
   */
  MHD_socket socket;

  /**
   * IO-state of the @e socket (or the connection's `socket_fd`).
   */
  enum MHD_EpollState celi;

};


/**
 * Handle given to the application to manage special
 * actions relating to MHD responses that "upgrade"
 * the HTTP protocol (i.e. to WebSockets).
 */
struct MHD_UpgradeResponseHandle
{
  /**
   * The connection for which this is an upgrade handle.  Note that
   * because a response may be shared over many connections, this may
   * not be the only upgrade handle for the response of this connection.
   */
  struct MHD_Connection *connection;

#ifdef HTTPS_SUPPORT
  /**
   * Kept in a DLL per daemon.
   */
  struct MHD_UpgradeResponseHandle *next;

  /**
   * Kept in a DLL per daemon.
   */
  struct MHD_UpgradeResponseHandle *prev;

#ifdef EPOLL_SUPPORT
  /**
   * Next pointer for the EDLL listing urhs that are epoll-ready.
   */
  struct MHD_UpgradeResponseHandle *nextE;

  /**
   * Previous pointer for the EDLL listing urhs that are epoll-ready.
   */
  struct MHD_UpgradeResponseHandle *prevE;

  /**
   * Specifies whether urh already in EDLL list of ready connections.
   */
  bool in_eready_list;
#endif

  /**
   * The buffer for receiving data from TLS to
   * be passed to the application.  Contains @e in_buffer_size
   * bytes (unless @e in_buffer_size is zero). Do not free!
   */
  char *in_buffer;

  /**
   * The buffer for receiving data from the application to
   * be passed to TLS.  Contains @e out_buffer_size
   * bytes (unless @e out_buffer_size is zero). Do not free!
   */
  char *out_buffer;

  /**
   * Size of the @e in_buffer.
   * Set to 0 if the TLS connection went down for reading or socketpair
   * went down for writing.
   */
  size_t in_buffer_size;

  /**
   * Size of the @e out_buffer.
   * Set to 0 if the TLS connection went down for writing or socketpair
   * went down for reading.
   */
  size_t out_buffer_size;

  /**
   * Number of bytes actually in use in the @e in_buffer.  Can be larger
   * than @e in_buffer_size if and only if @a in_buffer_size is zero and
   * we still have bytes that can be forwarded.
   * Reset to zero if all data was forwarded to socketpair or
   * if socketpair went down for writing.
   */
  size_t in_buffer_used;

  /**
   * Number of bytes actually in use in the @e out_buffer. Can be larger
   * than @e out_buffer_size if and only if @a out_buffer_size is zero and
   * we still have bytes that can be forwarded.
   * Reset to zero if all data was forwarded to TLS connection or
   * if TLS connection went down for writing.
   */
  size_t out_buffer_used;

  /**
   * The socket we gave to the application (r/w).
   */
  struct UpgradeEpollHandle app;

  /**
   * If @a app_sock was a socketpair, our end of it, otherwise
   * #MHD_INVALID_SOCKET; (r/w).
   */
  struct UpgradeEpollHandle mhd;

  /**
   * Emergency IO buffer we use in case the memory pool has literally
   * nothing left.
   */
  char e_buf[RESERVE_EBUF_SIZE];

#endif /* HTTPS_SUPPORT */

  /**
   * Set to true after the application finished with the socket
   * by #MHD_UPGRADE_ACTION_CLOSE.
   *
   * When BOTH @e was_closed (changed by command from application)
   * AND @e clean_ready (changed internally by MHD) are set to
   * #MHD_YES, function #MHD_resume_connection() will move this
   * connection to cleanup list.
   * @remark This flag could be changed from any thread.
   */
  volatile bool was_closed;

  /**
   * Set to true if connection is ready for cleanup.
   *
   * In TLS mode functions #MHD_connection_finish_forward_() must
   * be called before setting this flag to true.
   *
   * In thread-per-connection mode, true in this flag means
   * that connection's thread exited or about to exit and will
   * not use MHD_Connection::urh data anymore.
   *
   * In any mode true in this flag also means that
   * MHD_Connection::urh data will not be used for socketpair
   * forwarding and forwarding itself is finished.
   *
   * When BOTH @e was_closed (changed by command from application)
   * AND @e clean_ready (changed internally by MHD) are set to
   * true, function #MHD_resume_connection() will move this
   * connection to cleanup list.
   * @remark This flag could be changed from thread that process
   * connection's recv(), send() and response.
   */
  bool clean_ready;
};
#endif /* UPGRADE_SUPPORT */


/**
 * Signature of function called to log URI accesses.
 *
 * @param cls closure
 * @param uri uri being accessed
 * @param con connection handle
 * @return new closure
 */
typedef void *
(*LogCallback)(void *cls,
               const char *uri,
               struct MHD_Connection *con);

/**
 * Signature of function called to unescape URIs.  See also
 * #MHD_http_unescape().
 *
 * @param cls closure
 * @param conn connection handle
 * @param uri 0-terminated string to unescape (should be updated)
 * @return length of the resulting string
 */
typedef size_t
(*UnescapeCallback)(void *cls,
                    struct MHD_Connection *conn,
                    char *uri);


/**
 * State kept for each MHD daemon.  All connections are kept in two
 * doubly-linked lists.  The first one reflects the state of the
 * connection in terms of what operations we are waiting for (read,
 * write, locally blocked, cleanup) whereas the second is about its
 * timeout state (default or custom).
 */
struct MHD_Daemon
{

  /**
   * Callback function for all requests.
   */
  MHD_AccessHandlerCallback default_handler;

  /**
   * Closure argument to default_handler.
   */
  void *default_handler_cls;

  /**
   * Head of doubly-linked list of our current, active connections.
   */
  struct MHD_Connection *connections_head;

  /**
   * Tail of doubly-linked list of our current, active connections.
   */
  struct MHD_Connection *connections_tail;

  /**
   * Head of doubly-linked list of our current but suspended connections.
   */
  struct MHD_Connection *suspended_connections_head;

  /**
   * Tail of doubly-linked list of our current but suspended connections.
   */
  struct MHD_Connection *suspended_connections_tail;

  /**
   * Head of doubly-linked list of connections to clean up.
   */
  struct MHD_Connection *cleanup_head;

  /**
   * Tail of doubly-linked list of connections to clean up.
   */
  struct MHD_Connection *cleanup_tail;

#ifdef EPOLL_SUPPORT
  /**
   * Head of EDLL of connections ready for processing (in epoll mode).
   */
  struct MHD_Connection *eready_head;

  /**
   * Tail of EDLL of connections ready for processing (in epoll mode)
   */
  struct MHD_Connection *eready_tail;

#ifdef UPGRADE_SUPPORT
  /**
   * Head of EDLL of upgraded connections ready for processing (in epoll mode).
   */
  struct MHD_UpgradeResponseHandle *eready_urh_head;

  /**
   * Tail of EDLL of upgraded connections ready for processing (in epoll mode)
   */
  struct MHD_UpgradeResponseHandle *eready_urh_tail;
#endif /* UPGRADE_SUPPORT */
#endif /* EPOLL_SUPPORT */

  /**
   * Head of the XDLL of ALL connections with a default ('normal')
   * timeout, sorted by timeout (earliest at the tail, most recently
   * used connection at the head).  MHD can just look at the tail of
   * this list to determine the timeout for all of its elements;
   * whenever there is an event of a connection, the connection is
   * moved back to the tail of the list.
   *
   * All connections by default start in this list; if a custom
   * timeout that does not match @e connection_timeout is set, they
   * are moved to the @e manual_timeout_head-XDLL.
   * Not used in MHD_USE_THREAD_PER_CONNECTION mode as each thread
   * needs only one connection-specific timeout.
   */
  struct MHD_Connection *normal_timeout_head;

  /**
   * Tail of the XDLL of ALL connections with a default timeout,
   * sorted by timeout (earliest timeout at the tail).
   * Not used in MHD_USE_THREAD_PER_CONNECTION mode.
   */
  struct MHD_Connection *normal_timeout_tail;

  /**
   * Head of the XDLL of ALL connections with a non-default/custom
   * timeout, unsorted.  MHD will do a O(n) scan over this list to
   * determine the current timeout.
   * Not used in MHD_USE_THREAD_PER_CONNECTION mode.
   */
  struct MHD_Connection *manual_timeout_head;

  /**
   * Tail of the XDLL of ALL connections with a non-default/custom
   * timeout, unsorted.
   * Not used in MHD_USE_THREAD_PER_CONNECTION mode.
   */
  struct MHD_Connection *manual_timeout_tail;

  /**
   * Function to call to check if we should accept or reject an
   * incoming request.  May be NULL.
   */
  MHD_AcceptPolicyCallback apc;

  /**
   * Closure argument to apc.
   */
  void *apc_cls;

  /**
   * Function to call when we are done processing
   * a particular request.  May be NULL.
   */
  MHD_RequestCompletedCallback notify_completed;

  /**
   * Closure argument to @e notify_completed.
   */
  void *notify_completed_cls;

  /**
   * Function to call when we are starting/stopping
   * a connection.  May be NULL.
   */
  MHD_NotifyConnectionCallback notify_connection;

  /**
   * Closure argument to @e notify_connection.
   */
  void *notify_connection_cls;

  /**
   * Function to call with the full URI at the
   * beginning of request processing.  May be NULL.
   * <p>
   * Returns the initial pointer to internal state
   * kept by the client for the request.
   */
  LogCallback uri_log_callback;

  /**
   * Closure argument to @e uri_log_callback.
   */
  void *uri_log_callback_cls;

  /**
   * Function to call when we unescape escape sequences.
   */
  UnescapeCallback unescape_callback;

  /**
   * Closure for @e unescape_callback.
   */
  void *unescape_callback_cls;

#ifdef HAVE_MESSAGES
  /**
   * Function for logging error messages (if we
   * support error reporting).
   */
  void (*custom_error_log) (void *cls, const char *fmt, va_list va);

  /**
   * Closure argument to @e custom_error_log.
   */
  void *custom_error_log_cls;
#endif

  /**
   * Pointer to master daemon (NULL if this is the master)
   */
  struct MHD_Daemon *master;

  /**
   * Worker daemons (one per thread)
   */
  struct MHD_Daemon *worker_pool;

  /**
   * Table storing number of connections per IP
   */
  void *per_ip_connection_count;

  /**
   * Size of the per-connection memory pools.
   */
  size_t pool_size;

  /**
   * Increment for growth of the per-connection memory pools.
   */
  size_t pool_increment;

  /**
   * Size of threads created by MHD.
   */
  size_t thread_stack_size;

  /**
   * Number of worker daemons
   */
  unsigned int worker_pool_size;

  /**
   * The select thread handle (if we have internal select)
   */
  MHD_thread_handle_ID_ pid;

  /**
   * Mutex for per-IP connection counts.
   */
  MHD_mutex_ per_ip_connection_mutex;

  /**
   * Mutex for (modifying) access to the "cleanup", "normal_timeout" and
   * "manual_timeout" DLLs.
   */
  MHD_mutex_ cleanup_connection_mutex;

  /**
   * Listen socket.
   */
  MHD_socket listen_fd;

  /**
   * Whether to allow/disallow/ignore reuse of listening address.
   * The semantics is the following:
   * 0: ignore (user did not ask for neither allow/disallow, use SO_REUSEADDR
   *    except W32)
   * >0: allow (use SO_REUSEPORT on most platforms, SO_REUSEADDR on Windows)
   * <0: disallow (mostly no action, SO_EXCLUSIVEADDRUSE on Windows or SO_EXCLBIND
   *     on Solaris)
   */
  int listening_address_reuse;

#ifdef EPOLL_SUPPORT
  /**
   * File descriptor associated with our epoll loop.
   */
  int epoll_fd;

  /**
   * true if the listen socket is in the 'epoll' set,
   * false if not.
   */
  bool listen_socket_in_epoll;

#if defined(HTTPS_SUPPORT) && defined(UPGRADE_SUPPORT)
  /**
   * File descriptor associated with the #run_epoll_for_upgrade() loop.
   * Only available if #MHD_USE_HTTPS_EPOLL_UPGRADE is set.
   */
  int epoll_upgrade_fd;

  /**
   * true if @e epoll_upgrade_fd is in the 'epoll' set,
   * false if not.
   */
  bool upgrade_fd_in_epoll;
#endif /* HTTPS_SUPPORT && UPGRADE_SUPPORT */

#endif

  /**
   * Inter-thread communication channel.
   */
  struct MHD_itc_ itc;

  /**
   * Are we shutting down?
   */
  volatile bool shutdown;

  /**
   * Has this deamon been quiesced via #MHD_quiesce_daemon()?
   * If so, we should no longer use the @e listen_fd (including
   * removing it from the @e epoll_fd when possible).
   */
  volatile bool was_quiesced;

  /**
   * Did we hit some system or process-wide resource limit while
   * trying to accept() the last time? If so, we don't accept new
   * connections until we close an existing one.  This effectively
   * temporarily lowers the "connection_limit" to the current
   * number of connections.
   */
  bool at_limit;

  /*
   * Do we need to process resuming connections?
   */
  bool resuming;

  /**
   * 'True' if some data is already waiting to be processed.
   * If set to 'true' - zero timeout for select()/poll*()
   * is used.
   * Should be reset each time before processing connections
   * and raised by any connection which require additional
   * immediately processing (application does not provide
   * data for response, data waiting in TLS buffers etc.)
   */
  bool data_already_pending;

  /**
   * Number of active parallel connections.
   */
  unsigned int connections;

  /**
   * Limit on the number of parallel connections.
   */
  unsigned int connection_limit;

  /**
   * After how many seconds of inactivity should
   * connections time out?  Zero for no timeout.
   */
  time_t connection_timeout;

  /**
   * Maximum number of connections per IP, or 0 for
   * unlimited.
   */
  unsigned int per_ip_connection_limit;

  /**
   * Daemon's flags (bitfield).
   */
  enum MHD_FLAG options;

  /**
   * Listen port.
   */
  uint16_t port;

  /**
   * Be neutral (zero), strict (1) or permissive (-1) to client.
   */
  int strict_for_client;

#ifdef HTTPS_SUPPORT
#ifdef UPGRADE_SUPPORT
  /**
   * Head of DLL of upgrade response handles we are processing.
   * Used for upgraded TLS connections when thread-per-connection
   * is not used.
   */
  struct MHD_UpgradeResponseHandle *urh_head;

  /**
   * Tail of DLL of upgrade response handles we are processing.
   * Used for upgraded TLS connections when thread-per-connection
   * is not used.
   */
  struct MHD_UpgradeResponseHandle *urh_tail;
#endif /* UPGRADE_SUPPORT */

  /**
   * Desired cipher algorithms.
   */
  gnutls_priority_t priority_cache;

  /**
   * What kind of credentials are we offering
   * for SSL/TLS?
   */
  gnutls_credentials_type_t cred_type;

  /**
   * Server x509 credentials
   */
  gnutls_certificate_credentials_t x509_cred;

  /**
   * Diffie-Hellman parameters
   */
  gnutls_dh_params_t dh_params;

#if GNUTLS_VERSION_MAJOR >= 3
  /**
   * Function that can be used to obtain the certificate.  Needed
   * for SNI support.  See #MHD_OPTION_HTTPS_CERT_CALLBACK.
   */
  gnutls_certificate_retrieve_function2 *cert_callback;
#endif

  /**
   * Pointer to our SSL/TLS key (in ASCII) in memory.
   */
  const char *https_mem_key;

  /**
   * Pointer to our SSL/TLS certificate (in ASCII) in memory.
   */
  const char *https_mem_cert;

  /**
   * Pointer to 0-terminated HTTPS passphrase in memory.
   */
  const char *https_key_password;

  /**
   * Pointer to our SSL/TLS certificate authority (in ASCII) in memory.
   */
  const char *https_mem_trust;

  /**
   * Our Diffie-Hellman parameters in memory.
   */
  gnutls_dh_params_t https_mem_dhparams;

  /**
   * true if we have initialized @e https_mem_dhparams.
   */
  bool have_dhparams;

#endif /* HTTPS_SUPPORT */

#ifdef DAUTH_SUPPORT

  /**
   * Character array of random values.
   */
  const char *digest_auth_random;

  /**
   * An array that contains the map nonce-nc.
   */
  struct MHD_NonceNc *nnc;

  /**
   * A rw-lock for synchronizing access to @e nnc.
   */
  MHD_mutex_ nnc_lock;

  /**
   * Size of `digest_auth_random.
   */
  size_t digest_auth_rand_size;

  /**
   * Size of the nonce-nc array.
   */
  unsigned int nonce_nc_size;

#endif

#ifdef TCP_FASTOPEN
  /**
   * The queue size for incoming SYN + DATA packets.
   */
  unsigned int fastopen_queue_size;
#endif

  /**
   * The size of queue for listen socket.
   */
  unsigned int listen_backlog_size;

#ifdef HTTP2_SUPPORT
  /**
   * HTTP/2 settings.
   */
  nghttp2_settings_entry *h2_settings;

  /**
   * Number of entries in h2_settings.
   */
  size_t h2_settings_len;
#endif /* HTTP2_SUPPORT */

};


/**
 * Insert an element at the head of a DLL. Assumes that head, tail and
 * element are structs with prev and next fields.
 *
 * @param head pointer to the head of the DLL
 * @param tail pointer to the tail of the DLL
 * @param element element to insert
 */
#define DLL_insert(head,tail,element) do { \
  mhd_assert (NULL == (element)->next); \
  mhd_assert (NULL == (element)->prev); \
  (element)->next = (head); \
  (element)->prev = NULL; \
  if ((tail) == NULL) \
    (tail) = element; \
  else \
    (head)->prev = element; \
  (head) = (element); } while (0)


/**
 * Remove an element from a DLL. Assumes
 * that head, tail and element are structs
 * with prev and next fields.
 *
 * @param head pointer to the head of the DLL
 * @param tail pointer to the tail of the DLL
 * @param element element to remove
 */
#define DLL_remove(head,tail,element) do { \
  mhd_assert ( (NULL != (element)->next) || ((element) == (tail)));  \
  mhd_assert ( (NULL != (element)->prev) || ((element) == (head)));  \
  if ((element)->prev == NULL) \
    (head) = (element)->next;  \
  else \
    (element)->prev->next = (element)->next; \
  if ((element)->next == NULL) \
    (tail) = (element)->prev;  \
  else \
    (element)->next->prev = (element)->prev; \
  (element)->next = NULL; \
  (element)->prev = NULL; } while (0)



/**
 * Insert an element at the head of a XDLL. Assumes that head, tail and
 * element are structs with prevX and nextX fields.
 *
 * @param head pointer to the head of the XDLL
 * @param tail pointer to the tail of the XDLL
 * @param element element to insert
 */
#define XDLL_insert(head,tail,element) do { \
  mhd_assert (NULL == (element)->nextX); \
  mhd_assert (NULL == (element)->prevX); \
  (element)->nextX = (head); \
  (element)->prevX = NULL; \
  if (NULL == (tail)) \
    (tail) = element; \
  else \
    (head)->prevX = element; \
  (head) = (element); } while (0)


/**
 * Remove an element from a XDLL. Assumes
 * that head, tail and element are structs
 * with prevX and nextX fields.
 *
 * @param head pointer to the head of the XDLL
 * @param tail pointer to the tail of the XDLL
 * @param element element to remove
 */
#define XDLL_remove(head,tail,element) do { \
  mhd_assert ( (NULL != (element)->nextX) || ((element) == (tail)));  \
  mhd_assert ( (NULL != (element)->prevX) || ((element) == (head)));  \
  if (NULL == (element)->prevX) \
    (head) = (element)->nextX;  \
  else \
    (element)->prevX->nextX = (element)->nextX; \
  if (NULL == (element)->nextX) \
    (tail) = (element)->prevX;  \
  else \
    (element)->nextX->prevX = (element)->prevX; \
  (element)->nextX = NULL; \
  (element)->prevX = NULL; } while (0)


/**
 * Insert an element at the head of a EDLL. Assumes that head, tail and
 * element are structs with prevE and nextE fields.
 *
 * @param head pointer to the head of the EDLL
 * @param tail pointer to the tail of the EDLL
 * @param element element to insert
 */
#define EDLL_insert(head,tail,element) do { \
  (element)->nextE = (head); \
  (element)->prevE = NULL; \
  if ((tail) == NULL) \
    (tail) = element; \
  else \
    (head)->prevE = element; \
  (head) = (element); } while (0)


/**
 * Remove an element from a EDLL. Assumes
 * that head, tail and element are structs
 * with prevE and nextE fields.
 *
 * @param head pointer to the head of the EDLL
 * @param tail pointer to the tail of the EDLL
 * @param element element to remove
 */
#define EDLL_remove(head,tail,element) do { \
  if ((element)->prevE == NULL) \
    (head) = (element)->nextE;  \
  else \
    (element)->prevE->nextE = (element)->nextE; \
  if ((element)->nextE == NULL) \
    (tail) = (element)->prevE;  \
  else \
    (element)->nextE->prevE = (element)->prevE; \
  (element)->nextE = NULL; \
  (element)->prevE = NULL; } while (0)


/**
 * Convert all occurrences of '+' to ' '.
 *
 * @param arg string that is modified (in place), must be 0-terminated
 */
void
MHD_unescape_plus (char *arg);


/**
 * Callback invoked when iterating over @a key / @a value
 * argument pairs during parsing.
 *
 * @param connection context of the iteration
 * @param key 0-terminated key string, never NULL
 * @param value 0-terminated value string, may be NULL
 * @param kind origin of the key-value pair
 * @return #MHD_YES on success (continue to iterate)
 *         #MHD_NO to signal failure (and abort iteration)
 */
typedef int
(*MHD_ArgumentIterator_)(struct MHD_Connection *connection,
			 const char *key,
			 const char *value,
			 enum MHD_ValueKind kind);


/**
 * Parse and unescape the arguments given by the client
 * as part of the HTTP request URI.
 *
 * @param kind header kind to pass to @a cb
 * @param connection connection to add headers to
 * @param[in,out] args argument URI string (after "?" in URI),
 *        clobbered in the process!
 * @param cb function to call on each key-value pair found
 * @param[out] num_headers set to the number of headers found
 * @return #MHD_NO on failure (@a cb returned #MHD_NO),
 *         #MHD_YES for success (parsing succeeded, @a cb always
 *                               returned #MHD_YES)
 */
int
MHD_parse_arguments_ (struct MHD_Connection *connection,
		      enum MHD_ValueKind kind,
		      char *args,
		      MHD_ArgumentIterator_ cb,
		      unsigned int *num_headers);


/**
 * Check whether response header contains particular @a token.
 *
 * Token could be surrounded by spaces and tabs and delimited by comma.
 * Case-insensitive match used for header names and tokens.
 * @param response  the response to query
 * @param key       header name
 * @param token     the token to find
 * @param token_len the length of token, not including optional
 *                  terminating null-character.
 * @return true if token is found in specified header,
 *         false otherwise
 */
bool
MHD_check_response_header_token_ci (const struct MHD_Response *response,
                                    const char *key,
                                    const char *token,
                                    size_t token_len);

/**
 * Check whether response header contains particular static @a tkn.
 *
 * Token could be surrounded by spaces and tabs and delimited by comma.
 * Case-insensitive match used for header names and tokens.
 * @param r   the response to query
 * @param k   header name
 * @param tkn the static string of token to find
 * @return true if token is found in specified header,
 *         false otherwise
 */
#define MHD_check_response_header_s_token_ci(r,k,tkn) \
    MHD_check_response_header_token_ci((r),(k),(tkn),MHD_STATICSTR_LEN_(tkn))


/**
 * Internal version of #MHD_suspend_connection().
 *
 * @remark In thread-per-connection mode: can be called from any thread,
 * in any other mode: to be called only from thread that process
 * daemon's select()/poll()/etc.
 *
 * @param connection the connection to suspend
 */
void
internal_suspend_connection_ (struct MHD_Connection *connection);

#endif<|MERGE_RESOLUTION|>--- conflicted
+++ resolved
@@ -46,7 +46,6 @@
 #endif
 #endif /* HTTPS_SUPPORT */
 
-<<<<<<< HEAD
 #ifdef USE_NGHTTP2
 #include <nghttp2/nghttp2.h>
 #define ENTER_COLOR "32;1m"
@@ -58,11 +57,6 @@
   fprintf(stderr, "\e[%s[%s]\e[0m " format "\n", ENTER_COLOR, __FUNCTION__, ##args);\
 }
 #endif /* USE_NGHTTP2 */
-=======
-#ifdef HTTP2_SUPPORT
-#include "connection_http2.h"
-#endif /* HTTP2_SUPPORT */
->>>>>>> e7dcdeb5
 
 #ifdef HAVE_STDBOOL_H
 #include <stdbool.h>
@@ -1099,24 +1093,6 @@
 #ifdef HTTP2_SUPPORT
 
   /**
-<<<<<<< HEAD
-=======
-   * Function used for reading data from the socket.
-   */
-  ConnectionReadCallback read_cls;
-
-  /**
-   * Function used for data processing.
-   */
-  ConnectionIdleCallback idle_cls;
-
-  /**
-   * Function used for writing data to the socket.
-   */
-  ConnectionWriteCallback write_cls;
-
-  /**
->>>>>>> e7dcdeb5
    * HTTP/2 connection details
    */
   struct http2_conn *h2;
